--- conflicted
+++ resolved
@@ -237,7 +237,6 @@
     FieldPanel('intro', classname="full"),
 ]
 
-<<<<<<< HEAD
 
 class FormField(AbstractFormField):
     page = ParentalKey('FormPage', related_name='form_fields')
@@ -295,7 +294,8 @@
 
     def __unicode__(self):
         return self.text
-=======
+
+
 class StandardIndex(Page):
     pass
 
@@ -306,5 +306,4 @@
     subpage_types = ['tests.BusinessChild']
 
 class BusinessChild(Page):
-    pass
->>>>>>> bc99de52
+    pass